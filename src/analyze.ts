--- conflicted
+++ resolved
@@ -389,7 +389,7 @@
   return inspectedObject;
 }
 
-type AnalyzedObject = ReturnType<typeof inspect>;
+export type AnalyzedObject = ReturnType<typeof inspect>;
 function analyze(thing: unknown): AnalyzedObject {
   return inspect(
     (typeof thing === 'string') ? JSON.parse(JSON.stringify(thing)) : thing, 
@@ -397,21 +397,4 @@
   );
 }
 
-<<<<<<< HEAD
-export default analyze;
-export {
-  NullObject,
-  BooleanObject,
-  StringObject,
-  NumberObject,
-  PrimitiveObject,
-  ArrayObject,
-  ObjectObject,
-  ValuesByType,
-  JsonTypeStr,
-  ArrayMember,
-  AnalyzedObject,
-};
-=======
-export default analyze;
->>>>>>> 06bfeee0
+export default analyze;